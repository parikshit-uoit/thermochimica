--- conflicted
+++ resolved
@@ -11,9 +11,4 @@
 
 branches:
   only:
-<<<<<<< HEAD
-    - master
-    - cdashTests
-=======
-    - master
->>>>>>> 59551fe7
+    - master